--- conflicted
+++ resolved
@@ -323,11 +323,7 @@
     return statistic_data_.accumulative_connections;
   }
   void incr_accumulative_connections() {
-<<<<<<< HEAD
-    ++accumulative_connections_;
-=======
     ++statistic_data_.accumulative_connections;  
->>>>>>> 215cb1e3
   }
   void ResetStat();
   slash::RecordMutex mutex_record_;
